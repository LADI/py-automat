--- conflicted
+++ resolved
@@ -281,17 +281,10 @@
 
     def asDigraph(self):
         """
-<<<<<<< HEAD
-        Generate a C{graphviz.Digraph} that represents this machine's
-        states and transitions.
-
-        @return: C{graphviz.Digraph} object; for me information, please
-=======
         Generate a L{graphviz.Digraph} that represents this machine's
         states and transitions.
 
         @return: L{graphviz.Digraph} object; for more information, please
->>>>>>> 07ec3f5f
             see the documentation for
             U{graphviz<https://graphviz.readthedocs.io/>}
 
